--- conflicted
+++ resolved
@@ -1,9 +1,10 @@
-<<<<<<< HEAD
 import glfw
 import time
 import numpy as np
 from OpenGL.GL import *
 from pyrr import Vector3, Matrix44, matrix44
+
+from ray_tracing.vectors import normalize
 
 class CAMERA:
     def __init__(
@@ -94,23 +95,9 @@
             Matrix44.from_z_rotation(np.radians(self.camera_rot.z)),
         )
         return matrix44.multiply(rotation_matrix, view)
-=======
-import numpy as np
-
-from ray_tracing.vectors import normalize
-
-
-class Camera:
-    def __init__(self, origin, width, height, aspect_ratio):
-        self.origin = origin
-        self.width = width
-        self.height = height
-        self.aspect_ratio = aspect_ratio
-    
     def get_ray(self, x, y, dx=0.5, dy=0.5):
         u = ((x + dx) / self.width) * 2 - 1
         v = 1 - ((y + dy) / self.height) * 2
         u *= self.aspect_ratio
         direction = normalize(np.array([u, v, -1.0]))
-        return (self.origin, direction)
->>>>>>> bd5992f4
+        return (self.origin, direction)